<<<<<<< HEAD
ubuntu-image (1.5+18.04ubuntu1) bionic; urgency=medium
=======
ubuntu-image (1.6+19.04ubuntu1) disco; urgency=medium

  * Do not copy-over /etc/cloud to the rootfs if it's empty.  This can cause
    base snaps that define the writable-path as 'persistent' and 'transition'
    to not be able to provide default configuration.  (LP: #1808554)

 -- Łukasz 'sil2100' Zemczak <lukasz.zemczak@ubuntu.com>  Fri, 14 Dec 2018 17:08:09 +0100

ubuntu-image (1.5+19.04ubuntu3) disco; urgency=medium

  * Fix --with-proposed handling to properly pass PROPOSED to live-build.

 -- Łukasz 'sil2100' Zemczak <lukasz.zemczak@ubuntu.com>  Tue, 04 Dec 2018 23:49:03 +0200

ubuntu-image (1.5+19.04ubuntu2) disco; urgency=medium

  * Temporarily drop all test environments besides py37.  Normally this should
    not be needed at all as we're skipping unsupported environments, but
    because of some unknown reasons some python3.6 lefrovers remain on ADT
    envs causing test failures on arm64 - even though python3.6 has been
    removed completely from the archive.  This change will not be committed to
    the vcs.

 -- Łukasz 'sil2100' Zemczak <lukasz.zemczak@ubuntu.com>  Thu, 29 Nov 2018 09:15:39 +0100

ubuntu-image (1.5+19.04ubuntu1) disco; urgency=medium
>>>>>>> 5ffcfadf

  [ Alfonso Sanchez-Beato (email Canonical) ]
  * Fix bug with setting file owners in classic.  (LP:1783577)
  * Add --filesystem option for classic. This gives us the option to use an
    existing unpacked root file system instead of calling live-build to create
    it.  (LP:1782795)
  * Remove content of /boot/grub instead of the full folder, so update-grub
    can still run.  (LP:1791049)

  [ Dimitri John Ledkov ]
  * Add python3.7 to tox commands everywhere.

  [ Łukasz 'sil2100' Zemczak ]
  * Fix handling of --extra-ppas for classic builds.  (LP:1790708)
  * Check for image/boot/<bootloader> for bootfs additional contents also for
    classic builds.  Ignore if it does not exist.  (LP:1792561)
  * SRU tracking number LP: #1801332

 -- Łukasz 'sil2100' Zemczak <lukasz.zemczak@ubuntu.com>  Tue, 02 Oct 2018 17:07:58 +0200

ubuntu-image (1.4+18.04ubuntu2) bionic; urgency=medium

  * Demote the qemu-user-static dependency to Suggests, modify the code to
    gracefully handle the lack of qemu binaries for cross-compilation.
    (LP:1788177)
  * Add missing information about UBUNTU_IMAGE_QEMU_USER_STATIC_PATH to the
    manpage.
  * SRU tracking number LP: #1786229

 -- Łukasz 'sil2100' Zemczak <lukasz.zemczak@ubuntu.com>  Tue, 21 Aug 2018 15:25:59 +0200

ubuntu-image (1.4+18.04ubuntu1) bionic; urgency=medium

  * Add support for classic cross-compilation, add qemu-user-static as a
    dependency.  (LP:1772061)
  * Work-around the API rate limit exceeded failures from github in the
    haschangelog test case by re-writing it not to use python3-github anymore
    and instead check for the PR trivial label manually.  (LP:1690081)
  * Work-around Permission denied errors printing to stderr whenever parted is
    imported, causing some of our basic autopkgtests failing.  (LP:1775085)
  * Fix some coverage and autopkgtest failures per changes in the environment.
    Switch to using deb-packaged voluptuous.  (LP:1782313)
  * Add the new connections: stanza to the gadget.yaml parser.  (LP:1780217)
  * SRU tracking number LP: #1786229

 -- Łukasz 'sil2100' Zemczak <lukasz.zemczak@ubuntu.com>  Fri, 20 Jul 2018 16:43:51 +0200

ubuntu-image (1.3+18.04ubuntu2) bionic; urgency=medium

  * Ignore the E722 error on our bare-except statements as those are intended,
    it's a way for us to clean up on errors.  (LP: #1741246)

 -- Łukasz 'sil2100' Zemczak <lukasz.zemczak@ubuntu.com>  Thu, 04 Jan 2018 13:10:46 +0100

ubuntu-image (1.3+18.04ubuntu1) bionic; urgency=medium

  * Remove the snapcraft dependency by moving the gadget tree priming step away
    from ubuntu-image.  (LP: #1734655)
  * Add support for defining the livecd-rootfs configuration path through
    an environment variable.  (LP: #1734949)

 -- Łukasz 'sil2100' Zemczak <lukasz.zemczak@ubuntu.com>  Mon, 27 Nov 2017 11:12:08 +0100

ubuntu-image (1.2+18.04ubuntu1) bionic; urgency=medium

  [ Łukasz 'sil2100' Zemczak ]
  * Add a generic hook mechanism and add our first supported snap-image hook:
    post-populate-rootfs.  (LP: #1672436)
  * Document the newly added hook API in the ubuntu-image manpage.
    (LP: #1715849)
  * Make sure ubuntu-image has 100% code-coverage after getting the classic
    image support added.

  [ Gary Wang ]
  * Add classic image creation support.  (LP: #1726391)

 -- Łukasz 'sil2100' Zemczak <lukasz.zemczak@ubuntu.com>  Mon, 31 Jul 2017 15:54:06 +0200

ubuntu-image (1.1+17.10ubuntu3) artful; urgency=medium

  * Only run the snap.sh test on github PRs as it doesn't make sense to run it
    as part of regular deb package migration.  (LP: #1704979)

 -- Łukasz 'sil2100' Zemczak <lukasz.zemczak@ubuntu.com>  Wed, 19 Jul 2017 15:31:06 +0200

ubuntu-image (1.1+17.10ubuntu1) artful; urgency=medium

  [ Łukasz 'sil2100' Zemczak ]
  * Fix snapcraft.yaml for classic snappage.  (LP: #1673576)
  * Add a new step in the builder that generates .manifest files listing all
    snaps installed in the resulting image.  (LP: #1680574)
  * Further fixes to snapcraft.yaml, making sure that we only have one
    ubuntu-image version installed in the snap.  (LP: #1692901)
  * Move files around during snap build to have all needed libraries and python
    files in common accessible paths, install missing dependencies into the
    snap.  (LP: #1694982, LP: #1694993)

  [ Michael Vogt ]
  * Use fakeroot when running mkfs.ext4.  (LP: #1702628)

  [ Steve Langasek ]
  * Add fakeroot to the snapcraft.yaml and as a test dep.  (LP: #1702628)

 -- Łukasz 'sil2100' Zemczak <lukasz.zemczak@ubuntu.com>  Fri, 21 Apr 2017 19:35:00 +0200

ubuntu-image (1.0+17.04ubuntu1) zesty; urgency=medium

  * Exit with a console message instead of crashing when the contents of a
    partition does not fit within the specified size.  (LP: #1666580)
  * Don't install an unusable global flake8 extension.  (LP: #1631156)
  * Fix the autopkgtests to use --output-dir instead of the obsolete
    --output command line switch.  (LP: #1667140)
  * Added ``--image-file-list`` command line argument to record the paths
    of all the disk image files written.
  * Added an autopkgtest to prove that generated images can be
    successfully booted (on amd64 only).  (LP: #1625732)
  * Add an autopkgtest for ensuring each PR has a changelog entry and a bug
    linked to it.  (LP: #1655671)
  * Make ubuntu-image a classic confinement snap.  (LP: #1638645)

 -- Barry Warsaw <barry@ubuntu.com>  Wed, 22 Feb 2017 11:30:01 -0500

ubuntu-image (0.15+17.04ubuntu1) zesty; urgency=medium

  * ubuntu-image now supports gadget.yaml files with multiple volume
    specifications.  Each volume describes a different disk image.  For
    the multi-volume case, no implicit root file system structure is added
    at all; the root file system partition must be defined in the
    gadget.yaml.  -o/--output is ignored in the multi-volume case.
    (LP: #1641727)
  * Add -O/--output-dir command line options.  Disk image files are
    written here using the volume name and a .img suffix.  Deprecate
    -o/--output.  -O and -o are mutually exclusive.
  * Handle structure parts with size or offset < 1MiB.  (LP: #1630709)
  * Warn when the size or offset is not a multiple of the sector size.
    (LP: #1663172 and LP: #1621151)
  * Allow and ignore any string values in the ``defaults`` section.
    (LP: #1661515)
  * Handle a couple more cases where ubuntu-image as a snap cannot read
    from /tmp (model assertions and extra snaps).  (LP: #1663424)
  * Add a release script.  (LP: #1655669)
  * Version numbers for the snap now say "+snap" instead of "+real".
    (LP: #1664296)

 -- Barry Warsaw <barry@ubuntu.com>  Mon, 06 Feb 2017 18:36:02 -0500

ubuntu-image (0.14+17.04ubuntu1) zesty; urgency=medium

  * Add CI for Python 3.6.  (LP: #1650402)
  * Fix the test suite for sparse files on ZFS.  (LP: #1656371)
  * d/t/control: Add Restriction: isolation-machine for the mount test
    since devmapper is not namespaced and thus can interfere with other
    containers.  This will prevent the test from running in schroot and
    lxd/lxc backends, but will continue to run in qemu backends.
    (LP: #1656391)

 -- Barry Warsaw <barry@ubuntu.com>  Fri, 13 Jan 2017 18:20:39 -0500

ubuntu-image (0.13+17.04ubuntu2) zesty; urgency=medium

  * d/tests/mount: Fix a typo and handle a case where the root file system
    isn't found.

 -- Barry Warsaw <barry@ubuntu.com>  Tue, 10 Jan 2017 17:33:58 -0500

ubuntu-image (0.13+17.04ubuntu1) zesty; urgency=medium

  * Refuse to write images to /tmp when running ubuntu-image as a snap,
    since the snap's /tmp is not accessible to the user.  (LP: #1646968)
  * When sparse copying the resulting disk image, don't try to preserve
    mode,ownership,timestamps.  Over remote file systems (e.g. afp, hgfs)
    this can fail.  Over local file systems, they'll be preserved anyway.
    (LP: #1637554)
  * Use the `role` attribute of the gadget.yaml when creating images,
    especially for `role:mbr` and `role:system-data` (LP: #1642914 and
    LP: #1643086)
  * d/tests/mount: Switch to the stable channel for snaps.
  * Make the test suite immune to the locale.  (LP: #1638570)

 -- Barry Warsaw <barry@ubuntu.com>  Mon, 09 Jan 2017 15:38:40 -0500

ubuntu-image (0.12+17.04ubuntu1) zesty; urgency=medium

  * Revert previous change which sorted structure volumes by their
    offset.  Instead, we preserve gadget.yaml order for purposes of
    partition numbering, but we still provide implicit offsets when they
    are missing, and we still sanity check for partition overlap.
    (LP: #1642999)
  * Provide human-readable error messages on gadget.yaml parser failures,
    not Python tracebacks (unless --debug is given).  (LP: #1617421)
  * Change the way we invoke the autopkgtests.
    - Use a standard d/t/control file instead of d/t/control.autodep8.  We
      were only using the Python 3 import test anyway.
    - Add an import.sh stanza to reproduce the Python 3 import bits we
      lost by removing autodep8.
    - Turn the `tox -e coverage` Test-Command into a separate test
      script so that we can manipulate the $UBUNTU_IMAGE_CODENAME
      environment variable.  This is used by tox.ini to select an
      appropriate *-coverage.ini file since Xenial does not and cannot
      cover certain code paths.  Everything after Xenial gets named 'devel'.
    - Narrow the dependencies so that they aren't just importing all
      binary packages.  The effects may be similar, but EIBTI.
  * d/control: Drop Testsuite header; we're not doing autodep8 anymore.
  * Rename the environment variable $UBUNTUIMAGE_MOCK_SNAP to
    $UBUNTU_IMAGE_MOCK_SNAP for consistency.
  * Skip some tests which touch the actual store when running without
    network access (e.g. during package build time).
  * Move the __version__ calculation to the package's __init__.py
  * Parse all YAML integer-like values as strings, and then turn them into
    integers if necessary during post-processing.  (LP: #1640523)
  * gadget.yaml files can include an optional `format` key which names the
    version number supported by the gadget.yaml.  Currently only format 0
    is supported, which is a legacy version (omitting the format is
    equivalent).  (LP: #1638926)
  * d/control: Add run-time dependencies which are missing from snapd but
    are required for `snap prepare-image`.  (LP: #1642427)
  * Structures with type='mbr' are deprecated.  Use structure role
    instead.  (LP: #1638660)
  * mbr structures must start at offset 0.  (LP: #1630769)
  * Fixed sanity checking of --image-size argument for out-of-offset-order
    structure definitions.  (LP: #1643598)
  * Prevent wrapping blobs in disk partitions by using the `type: bare`
    structure key.  (LP: #1645750)

 -- Barry Warsaw <barry@ubuntu.com>  Tue, 08 Nov 2016 17:31:21 -0500

ubuntu-image (0.11+17.04ubuntu1) zesty; urgency=medium

  * Sort the structures in a volume by their offset, even if the offset is
    defined implicitly (i.e. not present in the gadget.yaml).  Also, check
    for any structure conflicts and raise a ValueError in that case.
    (LP: #1631423)
  * offset-write arguments will only accept 32 bit integers.  (LP: #1617443)
  * Add a better manpage.  (LP: #1638386)
  * Tracebacks in the `snap prepare-image` command are suppressed unless
    --debug is given.  However, the failure is still logged.  (LP: #1621445)
  * Handle -but ignore- the gadget.yaml `defaults` section.  (LP: #1632449)
  * Structure ids are disallowed on mbr volumes.  (LP: #1632724)
  * The package can still be built if python3-debian is not available.

 -- Barry Warsaw <barry@ubuntu.com>  Fri, 04 Nov 2016 18:54:16 -0400

ubuntu-image (0.10+17.04ubuntu1) zesty; urgency=medium

  * Only write out nocloud-net metadata file (thus indicating a local seed
    and preventing a search elsewhere for user data) when the --cloud-init
    parameter is given.  (LP: #1633232)

 -- Barry Warsaw <barry@ubuntu.com>  Tue, 25 Oct 2016 09:51:24 -0400

ubuntu-image (0.9+17.04ubuntu1) zesty; urgency=medium

  * Fix snap creation.  (LP: #1631961)
  * Copy everything under <unpackdir>/image into <rootfs>/system-data
    except boot/.  (LP: #1632134)
  * Optional --image-size command line option can be used to force the
    resulting disk image to a larger than calculated size.  (LP: #1632085)
  * Fix MBR partition size rounding error due to internal bug and implicit
    sfdisk(8) behavior.  Give by Steve Langasek.  (LP: #1634557)
  * Added autopkgtests to ensure all official models can be built, and
    their mountable partitions can be mounted.  (LP: #1635337)
  * During image building, stash a copy of the gadget.yaml into the workdir.
  * d/control: gdisk is a run-time dependency; remove the duplicate snapd
    run-time dependency.

 -- Barry Warsaw <barry@ubuntu.com>  Mon, 10 Oct 2016 10:48:49 -0400

ubuntu-image (0.7ubuntu1) yakkety; urgency=medium

  [ Steve Langasek ]
  * Don't build 4GB images, instead build images just as large as needed
    to hold the contents and let ubuntu-core resize them dynamically on
    first boot.  LP: #1619362.
  * Ensure cross-filesystem copies don't accidentally de-sparsify our
    image.
  * Update model.assertion test file to be compatible with snapd 2.14.2.
  * debian/control:
    - Declare Testsuite: autopkgtest-pkg-python in debian/control so that the
      package is visible to the test infrastructure.
    - Remove e2fsprogs from Build-Depends and Depends as per lintian.

  [ Barry Warsaw ]
  * Repair snapcraft.yaml for Python plugin changes.
  * Reorganize and flesh out command line options.
  * 100% test coverage. (LP: #1617445)
  * Use only the autopkgtest infrastructure for pull request testing.
    Don't use Travis-CI anymore.  (LP: #1625729)

 -- Barry Warsaw <barry@ubuntu.com>  Thu, 06 Oct 2016 18:46:06 -0400

ubuntu-image (0.6ubuntu3) yakkety; urgency=medium

  * Make the mtools a versioned dep for real, not a versioned build-dep.

 -- Steve Langasek <steve.langasek@ubuntu.com>  Thu, 08 Sep 2016 00:45:37 -0700

ubuntu-image (0.6ubuntu2) yakkety; urgency=medium

  * Add a versioned dependency on a fixed mtools.  LP: #1619718.

 -- Steve Langasek <steve.langasek@ubuntu.com>  Thu, 08 Sep 2016 00:03:19 -0700

ubuntu-image (0.6ubuntu1) yakkety; urgency=medium

  * Add --extra-snaps option to support specifying extra snaps to include.
    LP: #1619219.
  * Show output of snap prep-image, so that the user gets download progress
    instead of long pauses with no activity.  LP: #1619194.
  * Only set UBUNTU_IMAGE_SKIP_COPY_UNVERIFIED_MODEL in tests, now that
    model assertions are live.  LP: #1619374.

 -- Steve Langasek <steve.langasek@ubuntu.com>  Wed, 07 Sep 2016 08:36:23 -0700

ubuntu-image (0.5ubuntu1) yakkety; urgency=medium

  * Relax versioned build-dependency on e2fsprogs.  Either we have this
    version available in the target release, in which case the versioned
    dependency is not required; or we don't, in which case the testsuite
    already degrades gracefully and we should avoid blocking the build.
  * fix regression in gpt partition handling.

 -- Steve Langasek <steve.langasek@ubuntu.com>  Thu, 01 Sep 2016 01:52:30 -0700

ubuntu-image (0.4ubuntu1) yakkety; urgency=medium

  * More image building fixes: uboot, mbr support now implemented, which
    lets the rpi2 image build.

 -- Steve Langasek <steve.langasek@ubuntu.com>  Wed, 31 Aug 2016 18:27:20 -0700

ubuntu-image (0.3ubuntu1) yakkety; urgency=medium

  * More image building fixes.

 -- Barry Warsaw <barry@ubuntu.com>  Fri, 26 Aug 2016 17:15:53 -0400

ubuntu-image (0.2ubuntu1) yakkety; urgency=medium

  * Some additional fixes needed for RTM.

 -- Barry Warsaw <barry@ubuntu.com>  Fri, 26 Aug 2016 10:35:03 -0400

ubuntu-image (0.1ubuntu1) yakkety; urgency=medium

  * Initial release.

 -- Barry Warsaw <barry@ubuntu.com>  Thu, 25 Aug 2016 17:11:25 -0400<|MERGE_RESOLUTION|>--- conflicted
+++ resolved
@@ -1,33 +1,13 @@
-<<<<<<< HEAD
-ubuntu-image (1.5+18.04ubuntu1) bionic; urgency=medium
-=======
 ubuntu-image (1.6+19.04ubuntu1) disco; urgency=medium
 
   * Do not copy-over /etc/cloud to the rootfs if it's empty.  This can cause
     base snaps that define the writable-path as 'persistent' and 'transition'
     to not be able to provide default configuration.  (LP: #1808554)
+  * Fix --with-proposed handling to properly pass PROPOSED to live-build.
 
  -- Łukasz 'sil2100' Zemczak <lukasz.zemczak@ubuntu.com>  Fri, 14 Dec 2018 17:08:09 +0100
 
-ubuntu-image (1.5+19.04ubuntu3) disco; urgency=medium
-
-  * Fix --with-proposed handling to properly pass PROPOSED to live-build.
-
- -- Łukasz 'sil2100' Zemczak <lukasz.zemczak@ubuntu.com>  Tue, 04 Dec 2018 23:49:03 +0200
-
-ubuntu-image (1.5+19.04ubuntu2) disco; urgency=medium
-
-  * Temporarily drop all test environments besides py37.  Normally this should
-    not be needed at all as we're skipping unsupported environments, but
-    because of some unknown reasons some python3.6 lefrovers remain on ADT
-    envs causing test failures on arm64 - even though python3.6 has been
-    removed completely from the archive.  This change will not be committed to
-    the vcs.
-
- -- Łukasz 'sil2100' Zemczak <lukasz.zemczak@ubuntu.com>  Thu, 29 Nov 2018 09:15:39 +0100
-
-ubuntu-image (1.5+19.04ubuntu1) disco; urgency=medium
->>>>>>> 5ffcfadf
+ubuntu-image (1.5+18.04ubuntu1) bionic; urgency=medium
 
   [ Alfonso Sanchez-Beato (email Canonical) ]
   * Fix bug with setting file owners in classic.  (LP:1783577)
