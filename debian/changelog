--- conflicted
+++ resolved
@@ -1,16 +1,3 @@
-<<<<<<< HEAD
-ubuntu-image (1.3+16.04ubuntu2) xenial; urgency=medium
-
-  * Work-around build-time test_hook_fired issues due to the unavailability of
-    sudo on builders.  This is xenial-specific as for all other series sudo is
-    not used because of a newer mkfs.ext4 available.  Use the
-    UBUNTU_IMAGE_TESTS_NO_NETWORK flag to skip this test build-time (the test
-    is run as part of autopkgtests anyway).
-
- -- Łukasz 'sil2100' Zemczak <lukasz.zemczak@ubuntu.com>  Mon, 11 Dec 2017 13:36:27 +0100
-
-ubuntu-image (1.3+16.04ubuntu1) xenial; urgency=medium
-=======
 ubuntu-image (1.4+18.10ubuntu1) cosmic; urgency=medium
 
   * Add support for classic cross-compilation, add qemu-user-static as a
@@ -26,15 +13,17 @@
 
  -- Łukasz 'sil2100' Zemczak <lukasz.zemczak@ubuntu.com>  Fri, 20 Jul 2018 16:43:51 +0200
 
-ubuntu-image (1.3+18.04ubuntu2) bionic; urgency=medium
-
-  * Ignore the E722 error on our bare-except statements as those are intended,
-    it's a way for us to clean up on errors.  (LP: #1741246)
-
- -- Łukasz 'sil2100' Zemczak <lukasz.zemczak@ubuntu.com>  Thu, 04 Jan 2018 13:10:46 +0100
-
-ubuntu-image (1.3+18.04ubuntu1) bionic; urgency=medium
->>>>>>> 4fac9f82
+ubuntu-image (1.3+16.04ubuntu2) xenial; urgency=medium
+
+  * Work-around build-time test_hook_fired issues due to the unavailability of
+    sudo on builders.  This is xenial-specific as for all other series sudo is
+    not used because of a newer mkfs.ext4 available.  Use the
+    UBUNTU_IMAGE_TESTS_NO_NETWORK flag to skip this test build-time (the test
+    is run as part of autopkgtests anyway).
+
+ -- Łukasz 'sil2100' Zemczak <lukasz.zemczak@ubuntu.com>  Mon, 11 Dec 2017 13:36:27 +0100
+
+ubuntu-image (1.3+16.04ubuntu1) xenial; urgency=medium
 
   * Remove the snapcraft dependency by moving the gadget tree priming step away
     from ubuntu-image.  (LP:1734655)
