--- conflicted
+++ resolved
@@ -1,13 +1,12 @@
-<<<<<<< HEAD
-ubuntu-image (1.11+21.04ubuntu2) UNRELEASED; urgency=medium
+ubuntu-image (1.11+21.04ubuntu3) UNRELEASED; urgency=medium
 
   * For ubuntu-core images, delegate image customization such as disabling
     console-conf and cloud-init user-data to snap prepare-image.  This way
     those two options should finally start working on UC20 as well.
     (LP: #1875431)
 
- -- Łukasz 'sil2100' Zemczak <lukasz.zemczak@ubuntu.com>  Wed, 31 Mar 2021 16:21:35 +0200
-=======
+ -- Łukasz 'sil2100' Zemczak <lukasz.zemczak@ubuntu.com>  Thu, 29 Apr 2021 12:49:54 +0200
+
 ubuntu-image (1.11+21.04ubuntu2) hirsute; urgency=medium
 
   * Refreshed manpage.
@@ -17,7 +16,6 @@
     to using a native implementation instead.
 
  -- Łukasz 'sil2100' Zemczak <lukasz.zemczak@ubuntu.com>  Fri, 09 Apr 2021 11:14:38 +0200
->>>>>>> de733fde
 
 ubuntu-image (1.11+21.04ubuntu1) hirsute; urgency=medium
 
