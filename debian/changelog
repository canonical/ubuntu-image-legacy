<<<<<<< HEAD
ubuntu-image (0.12+16.10ubuntu1) yakkety; urgency=medium
=======
ubuntu-image (0.13+17.04ubuntu1) UNRELEASED; urgency=medium

  * Refuse to write images to /tmp when running ubuntu-image as a snap,
    since the snap's /tmp is not accessible to the user.  (LP: #1646968)
  * When sparse copying the resulting disk image, don't try to preserve
    mode,ownership,timestamps.  Over remote file systems (e.g. afp, hgfs)
    this can fail.  Over local file systems, they'll be preserved anyway.
    (LP: #1637554)
  * d/tests/mount: Switch to the stable channel for snaps.
  * Make the test suite immune to the locale.  (LP: #1638570)

 -- Barry Warsaw <barry@ubuntu.com>  Thu, 01 Dec 2016 17:33:19 -0500

ubuntu-image (0.12+17.04ubuntu1) zesty; urgency=medium
>>>>>>> b275a7db

  * SRU tracking bug LP: #1646608
  * Revert previous change which sorted structure volumes by their
    offset.  Instead, we preserve gadget.yaml order for purposes of
    partition numbering, but we still provide implicit offsets when they
    are missing, and we still sanity check for partition overlap.
    (LP:1642999)
  * Provide human-readable error messages on gadget.yaml parser failures,
    not Python tracebacks (unless --debug is given).  (LP:1617421)
  * Change the way we invoke the autopkgtests.
    - Use a standard d/t/control file instead of d/t/control.autodep8.  We
      were only using the Python 3 import test anyway.
    - Add an import.sh stanza to reproduce the Python 3 import bits we
      lost by removing autodep8.
    - Turn the `tox -e coverage` Test-Command into a separate test
      script so that we can manipulate the $UBUNTU_IMAGE_CODENAME
      environment variable.  This is used by tox.ini to select an
      appropriate *-coverage.ini file since Xenial does not and cannot
      cover certain code paths.  Everything after Xenial gets named 'devel'.
    - Narrow the dependencies so that they aren't just importing all
      binary packages.  The effects may be similar, but EIBTI.
  * d/control: Drop Testsuite header; we're not doing autodep8 anymore.
  * Rename the environment variable $UBUNTUIMAGE_MOCK_SNAP to
    $UBUNTU_IMAGE_MOCK_SNAP for consistency.
  * Skip some tests which touch the actual store when running without
    network access (e.g. during package build time).
  * Move the __version__ calculation to the package's __init__.py
  * Parse all YAML integer-like values as strings, and then turn them into
    integers if necessary during post-processing.  (LP:1640523)
  * gadget.yaml files can include an optional `format` key which names the
    version number supported by the gadget.yaml.  Currently only format 0
    is supported, which is a legacy version (omitting the format is
    equivalent).  (LP:1638926)
  * d/control: Add run-time dependencies which are missing from snapd but
    are required for `snap prepare-image`.  (LP:1642427)
  * Structures with type='mbr' are deprecated.  Use structure role
    instead.  (LP:1638660)
  * mbr structures must start at offset 0.  (LP:1630769)
  * Fixed sanity checking of --image-size argument for out-of-offset-order
    structure definitions.  (LP:1643598)
  * Prevent wrapping blobs in disk partitions by using the `type: bare`
    structure key.  (LP:1645750)

 -- Barry Warsaw <barry@ubuntu.com>  Tue, 08 Nov 2016 17:31:21 -0500

ubuntu-image (0.11+16.10ubuntu1) yakkety; urgency=medium

  * SRU tracking bug LP: #1639381
  * Sort the structures in a volume by their offset, even if the offset is
    defined implicitly (i.e. not present in the gadget.yaml).  Also, check
    for any structure conflicts and raise a ValueError in that case.
    (LP:1631423)
  * offset-write arguments will only accept 32 bit integers.  (LP:1617443)
  * Add a better manpage.  (LP:1638386)
  * Tracebacks in the `snap prepare-image` command are suppressed unless
    --debug is given.  However, the failure is still logged.  (LP:1621445)
  * Handle -but ignore- the gadget.yaml `defaults` section.  (LP:1632449)
  * Structure ids are disallowed on mbr volumes.  (LP:1632724)
  * The package can still be built if python3-debian is not available.

 -- Barry Warsaw <barry@ubuntu.com>  Fri, 04 Nov 2016 18:54:16 -0400

ubuntu-image (0.10+16.10ubuntu1) yakkety; urgency=medium

  * SRU tracking bug LP: #1636560
  * Only write out nocloud-net metadata file (thus indicating a local seed
    and preventing a search elsewhere for user data) when the --cloud-init
    parameter is given.  (LP:1633232)

 -- Barry Warsaw <barry@ubuntu.com>  Tue, 25 Oct 2016 09:51:24 -0400

ubuntu-image (0.9+16.10ubuntu1) yakkety; urgency=medium

  * SRU tracking bug: LP: #1634218
  * Fix snap creation.  (LP:1631961)
  * Copy everything under <unpackdir>/image into <rootfs>/system-data
    except boot/.  (LP:1632134)
  * Optional --image-size command line option can be used to force the
    resulting disk image to a larger than calculated size.  (LP:1632085)
  * Fix MBR partition size rounding error due to internal bug and implicit
    sfdisk(8) behavior.  Give by Steve Langasek.  (LP:1634557)
  * Added autopkgtests to ensure all official models can be built, and
    their mountable partitions can be mounted.  (LP:1635337)
  * During image building, stash a copy of the gadget.yaml into the workdir.
  * d/control: gdisk is a run-time dependency; remove the duplicate snapd
    run-time dependency.

 -- Barry Warsaw <barry@ubuntu.com>  Mon, 10 Oct 2016 10:48:49 -0400

ubuntu-image (0.7ubuntu1) yakkety; urgency=medium

  [ Steve Langasek ]
  * Don't build 4GB images, instead build images just as large as needed
    to hold the contents and let ubuntu-core resize them dynamically on
    first boot.  LP: #1619362.
  * Ensure cross-filesystem copies don't accidentally de-sparsify our
    image.
  * Update model.assertion test file to be compatible with snapd 2.14.2.
  * debian/control:
    - Declare Testsuite: autopkgtest-pkg-python in debian/control so that the
      package is visible to the test infrastructure.
    - Remove e2fsprogs from Build-Depends and Depends as per lintian.

  [ Barry Warsaw ]
  * Repair snapcraft.yaml for Python plugin changes.
  * Reorganize and flesh out command line options.
  * 100% test coverage. (LP: #1617445)
  * Use only the autopkgtest infrastructure for pull request testing.
    Don't use Travis-CI anymore.  (LP: #1625729)

 -- Barry Warsaw <barry@ubuntu.com>  Thu, 06 Oct 2016 18:46:06 -0400

ubuntu-image (0.6ubuntu3) yakkety; urgency=medium

  * Make the mtools a versioned dep for real, not a versioned build-dep.

 -- Steve Langasek <steve.langasek@ubuntu.com>  Thu, 08 Sep 2016 00:45:37 -0700

ubuntu-image (0.6ubuntu2) yakkety; urgency=medium

  * Add a versioned dependency on a fixed mtools.  LP: #1619718.

 -- Steve Langasek <steve.langasek@ubuntu.com>  Thu, 08 Sep 2016 00:03:19 -0700

ubuntu-image (0.6ubuntu1) yakkety; urgency=medium

  * Add --extra-snaps option to support specifying extra snaps to include.
    LP: #1619219.
  * Show output of snap prep-image, so that the user gets download progress
    instead of long pauses with no activity.  LP: #1619194.
  * Only set UBUNTU_IMAGE_SKIP_COPY_UNVERIFIED_MODEL in tests, now that
    model assertions are live.  LP: #1619374.

 -- Steve Langasek <steve.langasek@ubuntu.com>  Wed, 07 Sep 2016 08:36:23 -0700

ubuntu-image (0.5ubuntu1) yakkety; urgency=medium

  * Relax versioned build-dependency on e2fsprogs.  Either we have this
    version available in the target release, in which case the versioned
    dependency is not required; or we don't, in which case the testsuite
    already degrades gracefully and we should avoid blocking the build.
  * fix regression in gpt partition handling.

 -- Steve Langasek <steve.langasek@ubuntu.com>  Thu, 01 Sep 2016 01:52:30 -0700

ubuntu-image (0.4ubuntu1) yakkety; urgency=medium

  * More image building fixes: uboot, mbr support now implemented, which
    lets the rpi2 image build.

 -- Steve Langasek <steve.langasek@ubuntu.com>  Wed, 31 Aug 2016 18:27:20 -0700

ubuntu-image (0.3ubuntu1) yakkety; urgency=medium

  * More image building fixes.

 -- Barry Warsaw <barry@ubuntu.com>  Fri, 26 Aug 2016 17:15:53 -0400

ubuntu-image (0.2ubuntu1) yakkety; urgency=medium

  * Some additional fixes needed for RTM.

 -- Barry Warsaw <barry@ubuntu.com>  Fri, 26 Aug 2016 10:35:03 -0400

ubuntu-image (0.1ubuntu1) yakkety; urgency=medium

  * Initial release.

 -- Barry Warsaw <barry@ubuntu.com>  Thu, 25 Aug 2016 17:11:25 -0400<|MERGE_RESOLUTION|>--- conflicted
+++ resolved
@@ -1,7 +1,4 @@
-<<<<<<< HEAD
-ubuntu-image (0.12+16.10ubuntu1) yakkety; urgency=medium
-=======
-ubuntu-image (0.13+17.04ubuntu1) UNRELEASED; urgency=medium
+ubuntu-image (0.13+16.10ubuntu1) yakkety; urgency=medium
 
   * Refuse to write images to /tmp when running ubuntu-image as a snap,
     since the snap's /tmp is not accessible to the user.  (LP: #1646968)
@@ -14,8 +11,7 @@
 
  -- Barry Warsaw <barry@ubuntu.com>  Thu, 01 Dec 2016 17:33:19 -0500
 
-ubuntu-image (0.12+17.04ubuntu1) zesty; urgency=medium
->>>>>>> b275a7db
+ubuntu-image (0.12+16.10ubuntu1) yakkety; urgency=medium
 
   * SRU tracking bug LP: #1646608
   * Revert previous change which sorted structure volumes by their
