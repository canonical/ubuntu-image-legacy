ubuntu-image (0.13+16.10ubuntu2) yakkety; urgency=medium

  * d/tests/mount: Fix a typo and handle a case where the root file system
    isn't found.

 -- Barry Warsaw <barry@ubuntu.com>  Tue, 10 Jan 2017 17:33:58 -0500

ubuntu-image (0.13+16.10ubuntu1) yakkety; urgency=medium

  * SRU tracking bug LP: #1655133
  * Refuse to write images to /tmp when running ubuntu-image as a snap,
    since the snap's /tmp is not accessible to the user.  (LP:1646968)
  * When sparse copying the resulting disk image, don't try to preserve
    mode,ownership,timestamps.  Over remote file systems (e.g. afp, hgfs)
    this can fail.  Over local file systems, they'll be preserved anyway.
<<<<<<< HEAD
    (LP:1637554)
=======
    (LP: #1637554)
  * Use the `role` attribute of the gadget.yaml when creating images,
    especially for `role:mbr` and `role:system-data` (LP: #1642914)
>>>>>>> 7c8e4f96
  * d/tests/mount: Switch to the stable channel for snaps.
  * Make the test suite immune to the locale.  (LP:1638570)

 -- Barry Warsaw <barry@ubuntu.com>  Mon, 09 Jan 2017 15:38:40 -0500

ubuntu-image (0.12+16.10ubuntu1) yakkety; urgency=medium

  * SRU tracking bug LP: #1646608
  * Revert previous change which sorted structure volumes by their
    offset.  Instead, we preserve gadget.yaml order for purposes of
    partition numbering, but we still provide implicit offsets when they
    are missing, and we still sanity check for partition overlap.
    (LP:1642999)
  * Provide human-readable error messages on gadget.yaml parser failures,
    not Python tracebacks (unless --debug is given).  (LP:1617421)
  * Change the way we invoke the autopkgtests.
    - Use a standard d/t/control file instead of d/t/control.autodep8.  We
      were only using the Python 3 import test anyway.
    - Add an import.sh stanza to reproduce the Python 3 import bits we
      lost by removing autodep8.
    - Turn the `tox -e coverage` Test-Command into a separate test
      script so that we can manipulate the $UBUNTU_IMAGE_CODENAME
      environment variable.  This is used by tox.ini to select an
      appropriate *-coverage.ini file since Xenial does not and cannot
      cover certain code paths.  Everything after Xenial gets named 'devel'.
    - Narrow the dependencies so that they aren't just importing all
      binary packages.  The effects may be similar, but EIBTI.
  * d/control: Drop Testsuite header; we're not doing autodep8 anymore.
  * Rename the environment variable $UBUNTUIMAGE_MOCK_SNAP to
    $UBUNTU_IMAGE_MOCK_SNAP for consistency.
  * Skip some tests which touch the actual store when running without
    network access (e.g. during package build time).
  * Move the __version__ calculation to the package's __init__.py
  * Parse all YAML integer-like values as strings, and then turn them into
    integers if necessary during post-processing.  (LP:1640523)
  * gadget.yaml files can include an optional `format` key which names the
    version number supported by the gadget.yaml.  Currently only format 0
    is supported, which is a legacy version (omitting the format is
    equivalent).  (LP:1638926)
  * d/control: Add run-time dependencies which are missing from snapd but
    are required for `snap prepare-image`.  (LP:1642427)
  * Structures with type='mbr' are deprecated.  Use structure role
    instead.  (LP:1638660)
  * mbr structures must start at offset 0.  (LP:1630769)
  * Fixed sanity checking of --image-size argument for out-of-offset-order
    structure definitions.  (LP:1643598)
  * Prevent wrapping blobs in disk partitions by using the `type: bare`
    structure key.  (LP:1645750)

 -- Barry Warsaw <barry@ubuntu.com>  Tue, 08 Nov 2016 17:31:21 -0500

ubuntu-image (0.11+16.10ubuntu1) yakkety; urgency=medium

  * SRU tracking bug LP: #1639381
  * Sort the structures in a volume by their offset, even if the offset is
    defined implicitly (i.e. not present in the gadget.yaml).  Also, check
    for any structure conflicts and raise a ValueError in that case.
    (LP:1631423)
  * offset-write arguments will only accept 32 bit integers.  (LP:1617443)
  * Add a better manpage.  (LP:1638386)
  * Tracebacks in the `snap prepare-image` command are suppressed unless
    --debug is given.  However, the failure is still logged.  (LP:1621445)
  * Handle -but ignore- the gadget.yaml `defaults` section.  (LP:1632449)
  * Structure ids are disallowed on mbr volumes.  (LP:1632724)
  * The package can still be built if python3-debian is not available.

 -- Barry Warsaw <barry@ubuntu.com>  Fri, 04 Nov 2016 18:54:16 -0400

ubuntu-image (0.10+16.10ubuntu1) yakkety; urgency=medium

  * SRU tracking bug LP: #1636560
  * Only write out nocloud-net metadata file (thus indicating a local seed
    and preventing a search elsewhere for user data) when the --cloud-init
    parameter is given.  (LP:1633232)

 -- Barry Warsaw <barry@ubuntu.com>  Tue, 25 Oct 2016 09:51:24 -0400

ubuntu-image (0.9+16.10ubuntu1) yakkety; urgency=medium

  * SRU tracking bug: LP: #1634218
  * Fix snap creation.  (LP:1631961)
  * Copy everything under <unpackdir>/image into <rootfs>/system-data
    except boot/.  (LP:1632134)
  * Optional --image-size command line option can be used to force the
    resulting disk image to a larger than calculated size.  (LP:1632085)
  * Fix MBR partition size rounding error due to internal bug and implicit
    sfdisk(8) behavior.  Give by Steve Langasek.  (LP:1634557)
  * Added autopkgtests to ensure all official models can be built, and
    their mountable partitions can be mounted.  (LP:1635337)
  * During image building, stash a copy of the gadget.yaml into the workdir.
  * d/control: gdisk is a run-time dependency; remove the duplicate snapd
    run-time dependency.

 -- Barry Warsaw <barry@ubuntu.com>  Mon, 10 Oct 2016 10:48:49 -0400

ubuntu-image (0.7ubuntu1) yakkety; urgency=medium

  [ Steve Langasek ]
  * Don't build 4GB images, instead build images just as large as needed
    to hold the contents and let ubuntu-core resize them dynamically on
    first boot.  LP: #1619362.
  * Ensure cross-filesystem copies don't accidentally de-sparsify our
    image.
  * Update model.assertion test file to be compatible with snapd 2.14.2.
  * debian/control:
    - Declare Testsuite: autopkgtest-pkg-python in debian/control so that the
      package is visible to the test infrastructure.
    - Remove e2fsprogs from Build-Depends and Depends as per lintian.

  [ Barry Warsaw ]
  * Repair snapcraft.yaml for Python plugin changes.
  * Reorganize and flesh out command line options.
  * 100% test coverage. (LP: #1617445)
  * Use only the autopkgtest infrastructure for pull request testing.
    Don't use Travis-CI anymore.  (LP: #1625729)

 -- Barry Warsaw <barry@ubuntu.com>  Thu, 06 Oct 2016 18:46:06 -0400

ubuntu-image (0.6ubuntu3) yakkety; urgency=medium

  * Make the mtools a versioned dep for real, not a versioned build-dep.

 -- Steve Langasek <steve.langasek@ubuntu.com>  Thu, 08 Sep 2016 00:45:37 -0700

ubuntu-image (0.6ubuntu2) yakkety; urgency=medium

  * Add a versioned dependency on a fixed mtools.  LP: #1619718.

 -- Steve Langasek <steve.langasek@ubuntu.com>  Thu, 08 Sep 2016 00:03:19 -0700

ubuntu-image (0.6ubuntu1) yakkety; urgency=medium

  * Add --extra-snaps option to support specifying extra snaps to include.
    LP: #1619219.
  * Show output of snap prep-image, so that the user gets download progress
    instead of long pauses with no activity.  LP: #1619194.
  * Only set UBUNTU_IMAGE_SKIP_COPY_UNVERIFIED_MODEL in tests, now that
    model assertions are live.  LP: #1619374.

 -- Steve Langasek <steve.langasek@ubuntu.com>  Wed, 07 Sep 2016 08:36:23 -0700

ubuntu-image (0.5ubuntu1) yakkety; urgency=medium

  * Relax versioned build-dependency on e2fsprogs.  Either we have this
    version available in the target release, in which case the versioned
    dependency is not required; or we don't, in which case the testsuite
    already degrades gracefully and we should avoid blocking the build.
  * fix regression in gpt partition handling.

 -- Steve Langasek <steve.langasek@ubuntu.com>  Thu, 01 Sep 2016 01:52:30 -0700

ubuntu-image (0.4ubuntu1) yakkety; urgency=medium

  * More image building fixes: uboot, mbr support now implemented, which
    lets the rpi2 image build.

 -- Steve Langasek <steve.langasek@ubuntu.com>  Wed, 31 Aug 2016 18:27:20 -0700

ubuntu-image (0.3ubuntu1) yakkety; urgency=medium

  * More image building fixes.

 -- Barry Warsaw <barry@ubuntu.com>  Fri, 26 Aug 2016 17:15:53 -0400

ubuntu-image (0.2ubuntu1) yakkety; urgency=medium

  * Some additional fixes needed for RTM.

 -- Barry Warsaw <barry@ubuntu.com>  Fri, 26 Aug 2016 10:35:03 -0400

ubuntu-image (0.1ubuntu1) yakkety; urgency=medium

  * Initial release.

 -- Barry Warsaw <barry@ubuntu.com>  Thu, 25 Aug 2016 17:11:25 -0400<|MERGE_RESOLUTION|>--- conflicted
+++ resolved
@@ -13,13 +13,9 @@
   * When sparse copying the resulting disk image, don't try to preserve
     mode,ownership,timestamps.  Over remote file systems (e.g. afp, hgfs)
     this can fail.  Over local file systems, they'll be preserved anyway.
-<<<<<<< HEAD
     (LP:1637554)
-=======
-    (LP: #1637554)
   * Use the `role` attribute of the gadget.yaml when creating images,
-    especially for `role:mbr` and `role:system-data` (LP: #1642914)
->>>>>>> 7c8e4f96
+    especially for `role:mbr` and `role:system-data` (LP:1642914)
   * d/tests/mount: Switch to the stable channel for snaps.
   * Make the test suite immune to the locale.  (LP:1638570)
 
