<<<<<<< HEAD
ubuntu-image (1.8+19.10ubuntu1) UNRELEASED; urgency=medium

  * Add support for uc20 images and the system-seed partition role.
    (LP: #1847231)

 -- Łukasz 'sil2100' Zemczak <lukasz.zemczak@ubuntu.com>  Tue, 08 Oct 2019 12:56:43 +0200
=======
ubuntu-image (1.7+19.10ubuntu7) UNRELEASED; urgency=medium

  * Add support for LK (little kernel) bootloader (LP: #1845964)

 -- Alfonso Sanchez-Beato (email Canonical) <alfonso.sanchez-beato@canonical.com>  Mon, 30 Sep 2019 16:24:02 +0200
>>>>>>> 97822ced

ubuntu-image (1.7+19.10ubuntu6) eoan; urgency=medium

  * Require isolation-machine for snapcraft specific autopkgtests

 -- Sergio Schvezov <sergio.schvezov@canonical.com>  Thu, 12 Sep 2019 12:59:48 +0000

ubuntu-image (1.7+19.10ubuntu5) eoan; urgency=medium

  * Fix previous upload, to also fix E501 long line error

 -- Gianfranco Costamagna <locutusofborg@debian.org>  Tue, 30 Jul 2019 12:24:12 +0200

ubuntu-image (1.7+19.10ubuntu4) eoan; urgency=medium

  * Try to fix F723 syntax error in type comment

 -- Gianfranco Costamagna <locutusofborg@debian.org>  Tue, 30 Jul 2019 11:39:33 +0200

ubuntu-image (1.7+19.10ubuntu3) eoan; urgency=medium

  [ Dimitri John Ledkov ]
  * Use modern apt commands.

 -- Gianfranco Costamagna <locutusofborg@debian.org>  Tue, 30 Jul 2019 08:26:32 +0200

ubuntu-image (1.7+19.10ubuntu2) eoan; urgency=medium

  * Fix E117 over-indended line

 -- Gianfranco Costamagna <locutusofborg@debian.org>  Tue, 30 Jul 2019 08:03:58 +0200

ubuntu-image (1.7+19.10ubuntu1) eoan; urgency=medium

  [ Maciej Borzecki ]
  * Some parser improvements: more strict schema for volume names, make sure
    structure names are unique.  (LP: #1823160)

  [ Łukasz 'sil2100' Zemczak ]
  * Add support for the new prepare-image --snap=<snap>=<channel|risk> syntax,
    bump the snapd dependency to 2.38.  (LP: #1815580)
  * Print a deprecation warning when using the old --extra-snaps syntax.
  * Ignore the new 'grain' field in the pyparted partitiontable structure
    during unit-tests, as otherwise it's causing test failures for disco+.
    (LP: #1826224)

 -- Łukasz 'sil2100' Zemczak <lukasz.zemczak@ubuntu.com>  Wed, 24 Apr 2019 16:54:22 +0200

ubuntu-image (1.6+19.04ubuntu1) disco; urgency=medium

  * Do not copy-over /etc/cloud to the rootfs if it's empty.  This can cause
    base snaps that define the writable-path as 'persistent' and 'transition'
    to not be able to provide default configuration.  (LP: #1808554)

 -- Łukasz 'sil2100' Zemczak <lukasz.zemczak@ubuntu.com>  Fri, 14 Dec 2018 17:08:09 +0100

ubuntu-image (1.5+19.04ubuntu3) disco; urgency=medium

  * Fix --with-proposed handling to properly pass PROPOSED to live-build.

 -- Łukasz 'sil2100' Zemczak <lukasz.zemczak@ubuntu.com>  Tue, 04 Dec 2018 23:49:03 +0200

ubuntu-image (1.5+19.04ubuntu2) disco; urgency=medium

  * Temporarily drop all test environments besides py37.  Normally this should
    not be needed at all as we're skipping unsupported environments, but
    because of some unknown reasons some python3.6 lefrovers remain on ADT
    envs causing test failures on arm64 - even though python3.6 has been
    removed completely from the archive.  This change will not be committed to
    the vcs.

 -- Łukasz 'sil2100' Zemczak <lukasz.zemczak@ubuntu.com>  Thu, 29 Nov 2018 09:15:39 +0100

ubuntu-image (1.5+19.04ubuntu1) disco; urgency=medium

  [ Alfonso Sanchez-Beato (email Canonical) ]
  * Fix bug with setting file owners in classic.  (LP: #1783577)
  * Add --filesystem option for classic. This gives us the option to use an
    existing unpacked root file system instead of calling live-build to create
    it.  (LP: #1782795)
  * Remove content of /boot/grub instead of the full folder, so update-grub
    can still run.  (LP: #1791049)

  [ Dimitri John Ledkov ]
  * Add python3.7 to tox commands everywhere.

  [ Łukasz 'sil2100' Zemczak ]
  * Fix handling of --extra-ppas for classic builds.  (LP: #1790708)
  * Check for image/boot/<bootloader> for bootfs additional contents also for
    classic builds.  Ignore if it does not exist.  (LP: #1792561)

 -- Łukasz 'sil2100' Zemczak <lukasz.zemczak@ubuntu.com>  Tue, 02 Oct 2018 17:07:58 +0200

ubuntu-image (1.4+18.10ubuntu4) cosmic; urgency=medium

  * Change the default values of our GadgetYAML voluptuous schema for
    enumerated objects from objects to the strings they represent.  Voluptuous
    starting with 0.11.0 started validating default values and apparently the
    way we defined them no longer works.  Fixes failing autopkgtests.
    (LP: #1795610)

 -- Łukasz 'sil2100' Zemczak <lukasz.zemczak@ubuntu.com>  Tue, 02 Oct 2018 17:07:55 +0200

ubuntu-image (1.4+18.10ubuntu3) cosmic; urgency=medium

  * Use the r prefix for regex in helpers to make the new pycodestyle happy.
    This essentially fixes all the new u-i ADT qa regressions in cosmic.

 -- Łukasz 'sil2100' Zemczak <lukasz.zemczak@ubuntu.com>  Mon, 01 Oct 2018 21:05:28 +0200

ubuntu-image (1.4+18.10ubuntu2) cosmic; urgency=medium

  * Demote the qemu-user-static dependency to Suggests, modify the code to
    gracefully handle the lack of qemu binaries for cross-compilation.
    (LP: #1788177)
  * Add missing information about UBUNTU_IMAGE_QEMU_USER_STATIC_PATH to the
    manpage.

 -- Łukasz 'sil2100' Zemczak <lukasz.zemczak@ubuntu.com>  Tue, 21 Aug 2018 15:25:59 +0200

ubuntu-image (1.4+18.10ubuntu1) cosmic; urgency=medium

  * Add support for classic cross-compilation, add qemu-user-static as a
    dependency.  (LP: #1772061)
  * Work-around the API rate limit exceeded failures from github in the
    haschangelog test case by re-writing it not to use python3-github anymore
    and instead check for the PR trivial label manually.  (LP: #1690081)
  * Work-around Permission denied errors printing to stderr whenever parted is
    imported, causing some of our basic autopkgtests failing.  (LP: #1775085)
  * Fix some coverage and autopkgtest failures per changes in the environment.
    Switch to using deb-packaged voluptuous.  (LP: #1782313)
  * Add the new connections: stanza to the gadget.yaml parser.  (LP: #1780217)

 -- Łukasz 'sil2100' Zemczak <lukasz.zemczak@ubuntu.com>  Fri, 20 Jul 2018 16:43:51 +0200

ubuntu-image (1.3+18.04ubuntu2) bionic; urgency=medium

  * Ignore the E722 error on our bare-except statements as those are intended,
    it's a way for us to clean up on errors.  (LP: #1741246)

 -- Łukasz 'sil2100' Zemczak <lukasz.zemczak@ubuntu.com>  Thu, 04 Jan 2018 13:10:46 +0100

ubuntu-image (1.3+18.04ubuntu1) bionic; urgency=medium

  * Remove the snapcraft dependency by moving the gadget tree priming step away
    from ubuntu-image.  (LP: #1734655)
  * Add support for defining the livecd-rootfs configuration path through
    an environment variable.  (LP: #1734949)

 -- Łukasz 'sil2100' Zemczak <lukasz.zemczak@ubuntu.com>  Mon, 27 Nov 2017 11:12:08 +0100

ubuntu-image (1.2+18.04ubuntu1) bionic; urgency=medium

  [ Łukasz 'sil2100' Zemczak ]
  * Add a generic hook mechanism and add our first supported snap-image hook:
    post-populate-rootfs.  (LP: #1672436)
  * Document the newly added hook API in the ubuntu-image manpage.
    (LP: #1715849)
  * Make sure ubuntu-image has 100% code-coverage after getting the classic
    image support added.

  [ Gary Wang ]
  * Add classic image creation support.  (LP: #1726391)

 -- Łukasz 'sil2100' Zemczak <lukasz.zemczak@ubuntu.com>  Mon, 31 Jul 2017 15:54:06 +0200

ubuntu-image (1.1+17.10ubuntu3) artful; urgency=medium

  * Only run the snap.sh test on github PRs as it doesn't make sense to run it
    as part of regular deb package migration.  (LP: #1704979)

 -- Łukasz 'sil2100' Zemczak <lukasz.zemczak@ubuntu.com>  Wed, 19 Jul 2017 15:31:06 +0200

ubuntu-image (1.1+17.10ubuntu1) artful; urgency=medium

  [ Łukasz 'sil2100' Zemczak ]
  * Fix snapcraft.yaml for classic snappage.  (LP: #1673576)
  * Add a new step in the builder that generates .manifest files listing all
    snaps installed in the resulting image.  (LP: #1680574)
  * Further fixes to snapcraft.yaml, making sure that we only have one
    ubuntu-image version installed in the snap.  (LP: #1692901)
  * Move files around during snap build to have all needed libraries and python
    files in common accessible paths, install missing dependencies into the
    snap.  (LP: #1694982, LP: #1694993)

  [ Michael Vogt ]
  * Use fakeroot when running mkfs.ext4.  (LP: #1702628)

  [ Steve Langasek ]
  * Add fakeroot to the snapcraft.yaml and as a test dep.  (LP: #1702628)

 -- Łukasz 'sil2100' Zemczak <lukasz.zemczak@ubuntu.com>  Fri, 21 Apr 2017 19:35:00 +0200

ubuntu-image (1.0+17.04ubuntu1) zesty; urgency=medium

  * Exit with a console message instead of crashing when the contents of a
    partition does not fit within the specified size.  (LP: #1666580)
  * Don't install an unusable global flake8 extension.  (LP: #1631156)
  * Fix the autopkgtests to use --output-dir instead of the obsolete
    --output command line switch.  (LP: #1667140)
  * Added ``--image-file-list`` command line argument to record the paths
    of all the disk image files written.
  * Added an autopkgtest to prove that generated images can be
    successfully booted (on amd64 only).  (LP: #1625732)
  * Add an autopkgtest for ensuring each PR has a changelog entry and a bug
    linked to it.  (LP: #1655671)
  * Make ubuntu-image a classic confinement snap.  (LP: #1638645)

 -- Barry Warsaw <barry@ubuntu.com>  Wed, 22 Feb 2017 11:30:01 -0500

ubuntu-image (0.15+17.04ubuntu1) zesty; urgency=medium

  * ubuntu-image now supports gadget.yaml files with multiple volume
    specifications.  Each volume describes a different disk image.  For
    the multi-volume case, no implicit root file system structure is added
    at all; the root file system partition must be defined in the
    gadget.yaml.  -o/--output is ignored in the multi-volume case.
    (LP: #1641727)
  * Add -O/--output-dir command line options.  Disk image files are
    written here using the volume name and a .img suffix.  Deprecate
    -o/--output.  -O and -o are mutually exclusive.
  * Handle structure parts with size or offset < 1MiB.  (LP: #1630709)
  * Warn when the size or offset is not a multiple of the sector size.
    (LP: #1663172 and LP: #1621151)
  * Allow and ignore any string values in the ``defaults`` section.
    (LP: #1661515)
  * Handle a couple more cases where ubuntu-image as a snap cannot read
    from /tmp (model assertions and extra snaps).  (LP: #1663424)
  * Add a release script.  (LP: #1655669)
  * Version numbers for the snap now say "+snap" instead of "+real".
    (LP: #1664296)

 -- Barry Warsaw <barry@ubuntu.com>  Mon, 06 Feb 2017 18:36:02 -0500

ubuntu-image (0.14+17.04ubuntu1) zesty; urgency=medium

  * Add CI for Python 3.6.  (LP: #1650402)
  * Fix the test suite for sparse files on ZFS.  (LP: #1656371)
  * d/t/control: Add Restriction: isolation-machine for the mount test
    since devmapper is not namespaced and thus can interfere with other
    containers.  This will prevent the test from running in schroot and
    lxd/lxc backends, but will continue to run in qemu backends.
    (LP: #1656391)

 -- Barry Warsaw <barry@ubuntu.com>  Fri, 13 Jan 2017 18:20:39 -0500

ubuntu-image (0.13+17.04ubuntu2) zesty; urgency=medium

  * d/tests/mount: Fix a typo and handle a case where the root file system
    isn't found.

 -- Barry Warsaw <barry@ubuntu.com>  Tue, 10 Jan 2017 17:33:58 -0500

ubuntu-image (0.13+17.04ubuntu1) zesty; urgency=medium

  * Refuse to write images to /tmp when running ubuntu-image as a snap,
    since the snap's /tmp is not accessible to the user.  (LP: #1646968)
  * When sparse copying the resulting disk image, don't try to preserve
    mode,ownership,timestamps.  Over remote file systems (e.g. afp, hgfs)
    this can fail.  Over local file systems, they'll be preserved anyway.
    (LP: #1637554)
  * Use the `role` attribute of the gadget.yaml when creating images,
    especially for `role:mbr` and `role:system-data` (LP: #1642914 and
    LP: #1643086)
  * d/tests/mount: Switch to the stable channel for snaps.
  * Make the test suite immune to the locale.  (LP: #1638570)

 -- Barry Warsaw <barry@ubuntu.com>  Mon, 09 Jan 2017 15:38:40 -0500

ubuntu-image (0.12+17.04ubuntu1) zesty; urgency=medium

  * Revert previous change which sorted structure volumes by their
    offset.  Instead, we preserve gadget.yaml order for purposes of
    partition numbering, but we still provide implicit offsets when they
    are missing, and we still sanity check for partition overlap.
    (LP: #1642999)
  * Provide human-readable error messages on gadget.yaml parser failures,
    not Python tracebacks (unless --debug is given).  (LP: #1617421)
  * Change the way we invoke the autopkgtests.
    - Use a standard d/t/control file instead of d/t/control.autodep8.  We
      were only using the Python 3 import test anyway.
    - Add an import.sh stanza to reproduce the Python 3 import bits we
      lost by removing autodep8.
    - Turn the `tox -e coverage` Test-Command into a separate test
      script so that we can manipulate the $UBUNTU_IMAGE_CODENAME
      environment variable.  This is used by tox.ini to select an
      appropriate *-coverage.ini file since Xenial does not and cannot
      cover certain code paths.  Everything after Xenial gets named 'devel'.
    - Narrow the dependencies so that they aren't just importing all
      binary packages.  The effects may be similar, but EIBTI.
  * d/control: Drop Testsuite header; we're not doing autodep8 anymore.
  * Rename the environment variable $UBUNTUIMAGE_MOCK_SNAP to
    $UBUNTU_IMAGE_MOCK_SNAP for consistency.
  * Skip some tests which touch the actual store when running without
    network access (e.g. during package build time).
  * Move the __version__ calculation to the package's __init__.py
  * Parse all YAML integer-like values as strings, and then turn them into
    integers if necessary during post-processing.  (LP: #1640523)
  * gadget.yaml files can include an optional `format` key which names the
    version number supported by the gadget.yaml.  Currently only format 0
    is supported, which is a legacy version (omitting the format is
    equivalent).  (LP: #1638926)
  * d/control: Add run-time dependencies which are missing from snapd but
    are required for `snap prepare-image`.  (LP: #1642427)
  * Structures with type='mbr' are deprecated.  Use structure role
    instead.  (LP: #1638660)
  * mbr structures must start at offset 0.  (LP: #1630769)
  * Fixed sanity checking of --image-size argument for out-of-offset-order
    structure definitions.  (LP: #1643598)
  * Prevent wrapping blobs in disk partitions by using the `type: bare`
    structure key.  (LP: #1645750)

 -- Barry Warsaw <barry@ubuntu.com>  Tue, 08 Nov 2016 17:31:21 -0500

ubuntu-image (0.11+17.04ubuntu1) zesty; urgency=medium

  * Sort the structures in a volume by their offset, even if the offset is
    defined implicitly (i.e. not present in the gadget.yaml).  Also, check
    for any structure conflicts and raise a ValueError in that case.
    (LP: #1631423)
  * offset-write arguments will only accept 32 bit integers.  (LP: #1617443)
  * Add a better manpage.  (LP: #1638386)
  * Tracebacks in the `snap prepare-image` command are suppressed unless
    --debug is given.  However, the failure is still logged.  (LP: #1621445)
  * Handle -but ignore- the gadget.yaml `defaults` section.  (LP: #1632449)
  * Structure ids are disallowed on mbr volumes.  (LP: #1632724)
  * The package can still be built if python3-debian is not available.

 -- Barry Warsaw <barry@ubuntu.com>  Fri, 04 Nov 2016 18:54:16 -0400

ubuntu-image (0.10+17.04ubuntu1) zesty; urgency=medium

  * Only write out nocloud-net metadata file (thus indicating a local seed
    and preventing a search elsewhere for user data) when the --cloud-init
    parameter is given.  (LP: #1633232)

 -- Barry Warsaw <barry@ubuntu.com>  Tue, 25 Oct 2016 09:51:24 -0400

ubuntu-image (0.9+17.04ubuntu1) zesty; urgency=medium

  * Fix snap creation.  (LP: #1631961)
  * Copy everything under <unpackdir>/image into <rootfs>/system-data
    except boot/.  (LP: #1632134)
  * Optional --image-size command line option can be used to force the
    resulting disk image to a larger than calculated size.  (LP: #1632085)
  * Fix MBR partition size rounding error due to internal bug and implicit
    sfdisk(8) behavior.  Give by Steve Langasek.  (LP: #1634557)
  * Added autopkgtests to ensure all official models can be built, and
    their mountable partitions can be mounted.  (LP: #1635337)
  * During image building, stash a copy of the gadget.yaml into the workdir.
  * d/control: gdisk is a run-time dependency; remove the duplicate snapd
    run-time dependency.

 -- Barry Warsaw <barry@ubuntu.com>  Mon, 10 Oct 2016 10:48:49 -0400

ubuntu-image (0.7ubuntu1) yakkety; urgency=medium

  [ Steve Langasek ]
  * Don't build 4GB images, instead build images just as large as needed
    to hold the contents and let ubuntu-core resize them dynamically on
    first boot.  LP: #1619362.
  * Ensure cross-filesystem copies don't accidentally de-sparsify our
    image.
  * Update model.assertion test file to be compatible with snapd 2.14.2.
  * debian/control:
    - Declare Testsuite: autopkgtest-pkg-python in debian/control so that the
      package is visible to the test infrastructure.
    - Remove e2fsprogs from Build-Depends and Depends as per lintian.

  [ Barry Warsaw ]
  * Repair snapcraft.yaml for Python plugin changes.
  * Reorganize and flesh out command line options.
  * 100% test coverage. (LP: #1617445)
  * Use only the autopkgtest infrastructure for pull request testing.
    Don't use Travis-CI anymore.  (LP: #1625729)

 -- Barry Warsaw <barry@ubuntu.com>  Thu, 06 Oct 2016 18:46:06 -0400

ubuntu-image (0.6ubuntu3) yakkety; urgency=medium

  * Make the mtools a versioned dep for real, not a versioned build-dep.

 -- Steve Langasek <steve.langasek@ubuntu.com>  Thu, 08 Sep 2016 00:45:37 -0700

ubuntu-image (0.6ubuntu2) yakkety; urgency=medium

  * Add a versioned dependency on a fixed mtools.  LP: #1619718.

 -- Steve Langasek <steve.langasek@ubuntu.com>  Thu, 08 Sep 2016 00:03:19 -0700

ubuntu-image (0.6ubuntu1) yakkety; urgency=medium

  * Add --extra-snaps option to support specifying extra snaps to include.
    LP: #1619219.
  * Show output of snap prep-image, so that the user gets download progress
    instead of long pauses with no activity.  LP: #1619194.
  * Only set UBUNTU_IMAGE_SKIP_COPY_UNVERIFIED_MODEL in tests, now that
    model assertions are live.  LP: #1619374.

 -- Steve Langasek <steve.langasek@ubuntu.com>  Wed, 07 Sep 2016 08:36:23 -0700

ubuntu-image (0.5ubuntu1) yakkety; urgency=medium

  * Relax versioned build-dependency on e2fsprogs.  Either we have this
    version available in the target release, in which case the versioned
    dependency is not required; or we don't, in which case the testsuite
    already degrades gracefully and we should avoid blocking the build.
  * fix regression in gpt partition handling.

 -- Steve Langasek <steve.langasek@ubuntu.com>  Thu, 01 Sep 2016 01:52:30 -0700

ubuntu-image (0.4ubuntu1) yakkety; urgency=medium

  * More image building fixes: uboot, mbr support now implemented, which
    lets the rpi2 image build.

 -- Steve Langasek <steve.langasek@ubuntu.com>  Wed, 31 Aug 2016 18:27:20 -0700

ubuntu-image (0.3ubuntu1) yakkety; urgency=medium

  * More image building fixes.

 -- Barry Warsaw <barry@ubuntu.com>  Fri, 26 Aug 2016 17:15:53 -0400

ubuntu-image (0.2ubuntu1) yakkety; urgency=medium

  * Some additional fixes needed for RTM.

 -- Barry Warsaw <barry@ubuntu.com>  Fri, 26 Aug 2016 10:35:03 -0400

ubuntu-image (0.1ubuntu1) yakkety; urgency=medium

  * Initial release.

 -- Barry Warsaw <barry@ubuntu.com>  Thu, 25 Aug 2016 17:11:25 -0400<|MERGE_RESOLUTION|>--- conflicted
+++ resolved
@@ -1,17 +1,13 @@
-<<<<<<< HEAD
 ubuntu-image (1.8+19.10ubuntu1) UNRELEASED; urgency=medium
 
+  [ Łukasz 'sil2100' Zemczak ]
   * Add support for uc20 images and the system-seed partition role.
     (LP: #1847231)
 
+  [ Alfonso Sanchez-Beato ]
+  * Add support for LK (little kernel) bootloader (LP: #1845964)
+
  -- Łukasz 'sil2100' Zemczak <lukasz.zemczak@ubuntu.com>  Tue, 08 Oct 2019 12:56:43 +0200
-=======
-ubuntu-image (1.7+19.10ubuntu7) UNRELEASED; urgency=medium
-
-  * Add support for LK (little kernel) bootloader (LP: #1845964)
-
- -- Alfonso Sanchez-Beato (email Canonical) <alfonso.sanchez-beato@canonical.com>  Mon, 30 Sep 2019 16:24:02 +0200
->>>>>>> 97822ced
 
 ubuntu-image (1.7+19.10ubuntu6) eoan; urgency=medium
 
