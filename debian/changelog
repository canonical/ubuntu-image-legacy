<<<<<<< HEAD
ubuntu-image (1.1+17.10ubuntu4) UNRELEASED; urgency=medium

  * In order to support classic image creation, we add two subcommands(snap,classic)
    support in this tool.

 -- Gary Wang <gary.wang@canonical.com>  Tue, 29 Aug 2017 20:02:57 +0800
=======
ubuntu-image (1.2+17.10ubuntu1) UNRELEASED; urgency=medium

  * Add a generic hook mechanism and add our first supported snap-image hook:
    post-populate-rootfs. (LP: #1672436)

 -- Łukasz 'sil2100' Zemczak <lukasz.zemczak@ubuntu.com>  Mon, 31 Jul 2017 15:54:06 +0200
>>>>>>> e95dae8c

ubuntu-image (1.1+17.10ubuntu3) artful; urgency=medium

  * Only run the snap.sh test on github PRs as it doesn't make sense to run it
    as part of regular deb package migration.  (LP: #1704979)

 -- Łukasz 'sil2100' Zemczak <lukasz.zemczak@ubuntu.com>  Wed, 19 Jul 2017 15:31:06 +0200

ubuntu-image (1.1+17.10ubuntu1) artful; urgency=medium

  [ Łukasz 'sil2100' Zemczak ]
  * Fix snapcraft.yaml for classic snappage.  (LP: #1673576)
  * Add a new step in the builder that generates .manifest files listing all
    snaps installed in the resulting image.  (LP: #1680574)
  * Further fixes to snapcraft.yaml, making sure that we only have one
    ubuntu-image version installed in the snap.  (LP: #1692901)
  * Move files around during snap build to have all needed libraries and python
    files in common accessible paths, install missing dependencies into the
    snap.  (LP: #1694982, LP: #1694993)

  [ Michael Vogt ]
  * Use fakeroot when running mkfs.ext4.  (LP: #1702628)

  [ Steve Langasek ]
  * Add fakeroot to the snapcraft.yaml and as a test dep.  (LP: #1702628)

 -- Łukasz 'sil2100' Zemczak <lukasz.zemczak@ubuntu.com>  Fri, 21 Apr 2017 19:35:00 +0200

ubuntu-image (1.0+17.04ubuntu1) zesty; urgency=medium

  * Exit with a console message instead of crashing when the contents of a
    partition does not fit within the specified size.  (LP: #1666580)
  * Don't install an unusable global flake8 extension.  (LP: #1631156)
  * Fix the autopkgtests to use --output-dir instead of the obsolete
    --output command line switch.  (LP: #1667140)
  * Added ``--image-file-list`` command line argument to record the paths
    of all the disk image files written.
  * Added an autopkgtest to prove that generated images can be
    successfully booted (on amd64 only).  (LP: #1625732)
  * Add an autopkgtest for ensuring each PR has a changelog entry and a bug
    linked to it.  (LP: #1655671)
  * Make ubuntu-image a classic confinement snap.  (LP: #1638645)

 -- Barry Warsaw <barry@ubuntu.com>  Wed, 22 Feb 2017 11:30:01 -0500

ubuntu-image (0.15+17.04ubuntu1) zesty; urgency=medium

  * ubuntu-image now supports gadget.yaml files with multiple volume
    specifications.  Each volume describes a different disk image.  For
    the multi-volume case, no implicit root file system structure is added
    at all; the root file system partition must be defined in the
    gadget.yaml.  -o/--output is ignored in the multi-volume case.
    (LP: #1641727)
  * Add -O/--output-dir command line options.  Disk image files are
    written here using the volume name and a .img suffix.  Deprecate
    -o/--output.  -O and -o are mutually exclusive.
  * Handle structure parts with size or offset < 1MiB.  (LP: #1630709)
  * Warn when the size or offset is not a multiple of the sector size.
    (LP: #1663172 and LP: #1621151)
  * Allow and ignore any string values in the ``defaults`` section.
    (LP: #1661515)
  * Handle a couple more cases where ubuntu-image as a snap cannot read
    from /tmp (model assertions and extra snaps).  (LP: #1663424)
  * Add a release script.  (LP: #1655669)
  * Version numbers for the snap now say "+snap" instead of "+real".
    (LP: #1664296)

 -- Barry Warsaw <barry@ubuntu.com>  Mon, 06 Feb 2017 18:36:02 -0500

ubuntu-image (0.14+17.04ubuntu1) zesty; urgency=medium

  * Add CI for Python 3.6.  (LP: #1650402)
  * Fix the test suite for sparse files on ZFS.  (LP: #1656371)
  * d/t/control: Add Restriction: isolation-machine for the mount test
    since devmapper is not namespaced and thus can interfere with other
    containers.  This will prevent the test from running in schroot and
    lxd/lxc backends, but will continue to run in qemu backends.
    (LP: #1656391)

 -- Barry Warsaw <barry@ubuntu.com>  Fri, 13 Jan 2017 18:20:39 -0500

ubuntu-image (0.13+17.04ubuntu2) zesty; urgency=medium

  * d/tests/mount: Fix a typo and handle a case where the root file system
    isn't found.

 -- Barry Warsaw <barry@ubuntu.com>  Tue, 10 Jan 2017 17:33:58 -0500

ubuntu-image (0.13+17.04ubuntu1) zesty; urgency=medium

  * Refuse to write images to /tmp when running ubuntu-image as a snap,
    since the snap's /tmp is not accessible to the user.  (LP: #1646968)
  * When sparse copying the resulting disk image, don't try to preserve
    mode,ownership,timestamps.  Over remote file systems (e.g. afp, hgfs)
    this can fail.  Over local file systems, they'll be preserved anyway.
    (LP: #1637554)
  * Use the `role` attribute of the gadget.yaml when creating images,
    especially for `role:mbr` and `role:system-data` (LP: #1642914 and
    LP: #1643086)
  * d/tests/mount: Switch to the stable channel for snaps.
  * Make the test suite immune to the locale.  (LP: #1638570)

 -- Barry Warsaw <barry@ubuntu.com>  Mon, 09 Jan 2017 15:38:40 -0500

ubuntu-image (0.12+17.04ubuntu1) zesty; urgency=medium

  * Revert previous change which sorted structure volumes by their
    offset.  Instead, we preserve gadget.yaml order for purposes of
    partition numbering, but we still provide implicit offsets when they
    are missing, and we still sanity check for partition overlap.
    (LP: #1642999)
  * Provide human-readable error messages on gadget.yaml parser failures,
    not Python tracebacks (unless --debug is given).  (LP: #1617421)
  * Change the way we invoke the autopkgtests.
    - Use a standard d/t/control file instead of d/t/control.autodep8.  We
      were only using the Python 3 import test anyway.
    - Add an import.sh stanza to reproduce the Python 3 import bits we
      lost by removing autodep8.
    - Turn the `tox -e coverage` Test-Command into a separate test
      script so that we can manipulate the $UBUNTU_IMAGE_CODENAME
      environment variable.  This is used by tox.ini to select an
      appropriate *-coverage.ini file since Xenial does not and cannot
      cover certain code paths.  Everything after Xenial gets named 'devel'.
    - Narrow the dependencies so that they aren't just importing all
      binary packages.  The effects may be similar, but EIBTI.
  * d/control: Drop Testsuite header; we're not doing autodep8 anymore.
  * Rename the environment variable $UBUNTUIMAGE_MOCK_SNAP to
    $UBUNTU_IMAGE_MOCK_SNAP for consistency.
  * Skip some tests which touch the actual store when running without
    network access (e.g. during package build time).
  * Move the __version__ calculation to the package's __init__.py
  * Parse all YAML integer-like values as strings, and then turn them into
    integers if necessary during post-processing.  (LP: #1640523)
  * gadget.yaml files can include an optional `format` key which names the
    version number supported by the gadget.yaml.  Currently only format 0
    is supported, which is a legacy version (omitting the format is
    equivalent).  (LP: #1638926)
  * d/control: Add run-time dependencies which are missing from snapd but
    are required for `snap prepare-image`.  (LP: #1642427)
  * Structures with type='mbr' are deprecated.  Use structure role
    instead.  (LP: #1638660)
  * mbr structures must start at offset 0.  (LP: #1630769)
  * Fixed sanity checking of --image-size argument for out-of-offset-order
    structure definitions.  (LP: #1643598)
  * Prevent wrapping blobs in disk partitions by using the `type: bare`
    structure key.  (LP: #1645750)

 -- Barry Warsaw <barry@ubuntu.com>  Tue, 08 Nov 2016 17:31:21 -0500

ubuntu-image (0.11+17.04ubuntu1) zesty; urgency=medium

  * Sort the structures in a volume by their offset, even if the offset is
    defined implicitly (i.e. not present in the gadget.yaml).  Also, check
    for any structure conflicts and raise a ValueError in that case.
    (LP: #1631423)
  * offset-write arguments will only accept 32 bit integers.  (LP: #1617443)
  * Add a better manpage.  (LP: #1638386)
  * Tracebacks in the `snap prepare-image` command are suppressed unless
    --debug is given.  However, the failure is still logged.  (LP: #1621445)
  * Handle -but ignore- the gadget.yaml `defaults` section.  (LP: #1632449)
  * Structure ids are disallowed on mbr volumes.  (LP: #1632724)
  * The package can still be built if python3-debian is not available.

 -- Barry Warsaw <barry@ubuntu.com>  Fri, 04 Nov 2016 18:54:16 -0400

ubuntu-image (0.10+17.04ubuntu1) zesty; urgency=medium

  * Only write out nocloud-net metadata file (thus indicating a local seed
    and preventing a search elsewhere for user data) when the --cloud-init
    parameter is given.  (LP: #1633232)

 -- Barry Warsaw <barry@ubuntu.com>  Tue, 25 Oct 2016 09:51:24 -0400

ubuntu-image (0.9+17.04ubuntu1) zesty; urgency=medium

  * Fix snap creation.  (LP: #1631961)
  * Copy everything under <unpackdir>/image into <rootfs>/system-data
    except boot/.  (LP: #1632134)
  * Optional --image-size command line option can be used to force the
    resulting disk image to a larger than calculated size.  (LP: #1632085)
  * Fix MBR partition size rounding error due to internal bug and implicit
    sfdisk(8) behavior.  Give by Steve Langasek.  (LP: #1634557)
  * Added autopkgtests to ensure all official models can be built, and
    their mountable partitions can be mounted.  (LP: #1635337)
  * During image building, stash a copy of the gadget.yaml into the workdir.
  * d/control: gdisk is a run-time dependency; remove the duplicate snapd
    run-time dependency.

 -- Barry Warsaw <barry@ubuntu.com>  Mon, 10 Oct 2016 10:48:49 -0400

ubuntu-image (0.7ubuntu1) yakkety; urgency=medium

  [ Steve Langasek ]
  * Don't build 4GB images, instead build images just as large as needed
    to hold the contents and let ubuntu-core resize them dynamically on
    first boot.  LP: #1619362.
  * Ensure cross-filesystem copies don't accidentally de-sparsify our
    image.
  * Update model.assertion test file to be compatible with snapd 2.14.2.
  * debian/control:
    - Declare Testsuite: autopkgtest-pkg-python in debian/control so that the
      package is visible to the test infrastructure.
    - Remove e2fsprogs from Build-Depends and Depends as per lintian.

  [ Barry Warsaw ]
  * Repair snapcraft.yaml for Python plugin changes.
  * Reorganize and flesh out command line options.
  * 100% test coverage. (LP: #1617445)
  * Use only the autopkgtest infrastructure for pull request testing.
    Don't use Travis-CI anymore.  (LP: #1625729)

 -- Barry Warsaw <barry@ubuntu.com>  Thu, 06 Oct 2016 18:46:06 -0400

ubuntu-image (0.6ubuntu3) yakkety; urgency=medium

  * Make the mtools a versioned dep for real, not a versioned build-dep.

 -- Steve Langasek <steve.langasek@ubuntu.com>  Thu, 08 Sep 2016 00:45:37 -0700

ubuntu-image (0.6ubuntu2) yakkety; urgency=medium

  * Add a versioned dependency on a fixed mtools.  LP: #1619718.

 -- Steve Langasek <steve.langasek@ubuntu.com>  Thu, 08 Sep 2016 00:03:19 -0700

ubuntu-image (0.6ubuntu1) yakkety; urgency=medium

  * Add --extra-snaps option to support specifying extra snaps to include.
    LP: #1619219.
  * Show output of snap prep-image, so that the user gets download progress
    instead of long pauses with no activity.  LP: #1619194.
  * Only set UBUNTU_IMAGE_SKIP_COPY_UNVERIFIED_MODEL in tests, now that
    model assertions are live.  LP: #1619374.

 -- Steve Langasek <steve.langasek@ubuntu.com>  Wed, 07 Sep 2016 08:36:23 -0700

ubuntu-image (0.5ubuntu1) yakkety; urgency=medium

  * Relax versioned build-dependency on e2fsprogs.  Either we have this
    version available in the target release, in which case the versioned
    dependency is not required; or we don't, in which case the testsuite
    already degrades gracefully and we should avoid blocking the build.
  * fix regression in gpt partition handling.

 -- Steve Langasek <steve.langasek@ubuntu.com>  Thu, 01 Sep 2016 01:52:30 -0700

ubuntu-image (0.4ubuntu1) yakkety; urgency=medium

  * More image building fixes: uboot, mbr support now implemented, which
    lets the rpi2 image build.

 -- Steve Langasek <steve.langasek@ubuntu.com>  Wed, 31 Aug 2016 18:27:20 -0700

ubuntu-image (0.3ubuntu1) yakkety; urgency=medium

  * More image building fixes.

 -- Barry Warsaw <barry@ubuntu.com>  Fri, 26 Aug 2016 17:15:53 -0400

ubuntu-image (0.2ubuntu1) yakkety; urgency=medium

  * Some additional fixes needed for RTM.

 -- Barry Warsaw <barry@ubuntu.com>  Fri, 26 Aug 2016 10:35:03 -0400

ubuntu-image (0.1ubuntu1) yakkety; urgency=medium

  * Initial release.

 -- Barry Warsaw <barry@ubuntu.com>  Thu, 25 Aug 2016 17:11:25 -0400<|MERGE_RESOLUTION|>--- conflicted
+++ resolved
@@ -1,18 +1,9 @@
-<<<<<<< HEAD
-ubuntu-image (1.1+17.10ubuntu4) UNRELEASED; urgency=medium
-
-  * In order to support classic image creation, we add two subcommands(snap,classic)
-    support in this tool.
-
- -- Gary Wang <gary.wang@canonical.com>  Tue, 29 Aug 2017 20:02:57 +0800
-=======
 ubuntu-image (1.2+17.10ubuntu1) UNRELEASED; urgency=medium
 
   * Add a generic hook mechanism and add our first supported snap-image hook:
     post-populate-rootfs. (LP: #1672436)
 
  -- Łukasz 'sil2100' Zemczak <lukasz.zemczak@ubuntu.com>  Mon, 31 Jul 2017 15:54:06 +0200
->>>>>>> e95dae8c
 
 ubuntu-image (1.1+17.10ubuntu3) artful; urgency=medium
 
