"""Allows the package to be run with `python3 -m ubuntu_image`."""

import os
import sys
import logging
import argparse

from pickle import dump, load
<<<<<<< HEAD
from contextlib import suppress
from pkg_resources import resource_string as resource_bytes
=======
from ubuntu_image import __version__
>>>>>>> c2edf4bd
from ubuntu_image.builder import ModelAssertionBuilder
from ubuntu_image.helpers import as_size
from ubuntu_image.i18n import _
from ubuntu_image.parser import GadgetSpecificationError


_logger = logging.getLogger('ubuntu-image')


PROGRAM = 'ubuntu-image'


class SizeAction(argparse.Action):
    def __call__(self, parser, namespace, values, option_string=None):
        try:
            size = as_size(values)
        except (KeyError, ValueError):
            raise argparse.ArgumentError(
                self, 'Invalid size: {}'.format(values))
        setattr(namespace, self.dest, size)
        # For display purposes.
        namespace.given_image_size = values


def parseargs(argv=None):
    parser = argparse.ArgumentParser(
        prog=PROGRAM,
        description=_('Generate a bootable disk image.'),
        )
    parser.add_argument(
        '--version', action='version',
        version='{} {}'.format(PROGRAM, __version__))
    # Common options.
    common_group = parser.add_argument_group(_('Common options'))
    common_group.add_argument(
        'model_assertion', nargs='?',
        help=_("""Path to the model assertion file.  This argument must be
        given unless the state machine is being resumed, in which case it
        cannot be given."""))
    common_group.add_argument(
        '-d', '--debug',
        default=False, action='store_true',
        help=_('Enable debugging output'))
    common_group.add_argument(
        '-o', '--output',
        default=None, metavar='FILENAME',
        help=_("""The generated disk image file.  If not given, the image will
        be put in a file called disk.img in the working directory (in which
        case, you probably want to specify -w)."""))
    common_group.add_argument(
        '--image-size',
        default=None, action=SizeAction, metavar='SIZE',
        help=_("""The size of the generated disk image file (see
        -o/--output).  If this size is smaller than the minimum calculated
        size of the image a warning will be issued and --image-size will be
        ignored.  The value is the size in bytes, with allowable suffixes 'M'
        for MiB and 'G' for GiB."""))
    # Snap-based image options.
    snap_group = parser.add_argument_group(
        _('Image contents options'),
        _("""Additional options for defining the contents of snap-based
        images."""))
    snap_group.add_argument(
        '--extra-snaps',
        default=None, action='append',
        help=_("""Extra snaps to install.  This is passed through to `snap
        prepare-image`."""))
    snap_group.add_argument(
        '--cloud-init',
        default=None, metavar='USER-DATA-FILE',
        help=_('cloud-config data to be copied to the image'))
    snap_group.add_argument(
        '-c', '--channel',
        default=None,
        help=_('The snap channel to use'))
    # State machine options.
    inclusive_state_group = parser.add_argument_group(
        _('State machine options'),
        _("""Options for controlling the internal state machine.  Other than
        -w, these options are mutually exclusive.  When -u or -t is given, the
        state machine can be resumed later with -r, but -w must be given in
        that case since the state is saved in a .ubuntu-image.pck file in the
        working directory."""))
    inclusive_state_group.add_argument(
        '-w', '--workdir',
        default=None, metavar='DIRECTORY',
        help=_("""The working directory in which to download and unpack all
        the source files for the image.  This directory can exist or not, and
        it is not removed after this program exits.  If not given, a temporary
        working directory is used instead, which *is* deleted after this
        program exits.  Use -w if you want to be able to resume a partial
        state machine run."""))
    state_group = inclusive_state_group.add_mutually_exclusive_group()
    state_group.add_argument(
        '-u', '--until',
        default=None, metavar='STEP',
        help=_("""Run the state machine until the given STEP, non-inclusively.
        STEP can be a name or number."""))
    state_group.add_argument(
        '-t', '--thru',
        default=None, metavar='STEP',
        help=_("""Run the state machine through the given STEP, inclusively.
        STEP can be a name or number."""))
    state_group.add_argument(
        '-r', '--resume',
        default=False, action='store_true',
        help=_("""Continue the state machine from the previously saved state.
        It is an error if there is no previous state."""))
    args = parser.parse_args(argv)
    if args.debug:
        logging.basicConfig(level=logging.DEBUG)
    # The model assertion argument is required unless --resume is given, in
    # which case it cannot be given.
    if args.resume and args.model_assertion:
        parser.error('model assertion is not allowed with --resume')
    if not args.resume and args.model_assertion is None:
        parser.error('model assertion is required')
    if args.resume and args.workdir is None:
        parser.error('--resume requires --workdir')
    # --until and --thru can take an int.
    with suppress(ValueError, TypeError):
        args.thru = int(args.thru)
    with suppress(ValueError, TypeError):
        args.until = int(args.until)
    return args


def main(argv=None):
    args = parseargs(argv)
    if args.workdir:
        os.makedirs(args.workdir, exist_ok=True)
        pickle_file = os.path.join(args.workdir, '.ubuntu-image.pck')
    else:
        pickle_file = None
    if args.resume:
        with open(pickle_file, 'rb') as fp:
            state_machine = load(fp)
        state_machine.workdir = args.workdir
    else:
        state_machine = ModelAssertionBuilder(args)
    # Run the state machine, either to the end or thru/until the named state.
    try:
        if args.thru:
            state_machine.run_thru(args.thru)
        elif args.until:
            state_machine.run_until(args.until)
        else:
            list(state_machine)
    except GadgetSpecificationError as error:
        if args.debug:
            _logger.exception('gadget.yaml parse error')
        else:
            _logger.error('gadget.yaml parse error: {}'.format(error))
            _logger.error('Use --debug for more information')
    except:
        _logger.exception('Crash in state machine')
        return 1
    # It's possible that the state machine didn't crash, but it still didn't
    # complete successfully.  For example, if `snap prepare-image` failed.
    if state_machine.exitcode != 0:
        return state_machine.exitcode
    # Everything's done, now handle saving state if necessary.
    if pickle_file is not None:
        with open(pickle_file, 'wb') as fp:
            dump(state_machine, fp)
    return 0


if __name__ == '__main__':                          # pragma: nocover
    sys.exit(main())<|MERGE_RESOLUTION|>--- conflicted
+++ resolved
@@ -6,12 +6,8 @@
 import argparse
 
 from pickle import dump, load
-<<<<<<< HEAD
 from contextlib import suppress
-from pkg_resources import resource_string as resource_bytes
-=======
 from ubuntu_image import __version__
->>>>>>> c2edf4bd
 from ubuntu_image.builder import ModelAssertionBuilder
 from ubuntu_image.helpers import as_size
 from ubuntu_image.i18n import _
