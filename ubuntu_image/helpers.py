"""Useful helper functions."""

import os
import re
import sys
import os

from subprocess import PIPE, run as subprocess_run


__all__ = [
    'GiB',
    'MiB',
    'SPACE',
    'as_bool',
    'as_size',
    'run',
    'snap',
    'transform',
    ]


SPACE = ' '


def GiB(count):
    return count * 2**30


def MiB(count):
    return count * 2**20


def as_bool(value):
    if value.lower() in {
            'no',
            'false',
            '0',
            'disable',
            'disabled',
            }:
        return False
    if value.lower() in {
            'yes',
            'true',
            '1',
            'enable',
            'enabled',
            }:
        return True
    raise ValueError(value)


def straight_up_bytes(count):
    return count


def as_size(size):
    # Check for int-ness and just return what you get if so.  YAML parsers
    # will turn values like '108' into ints automatically, but voluptuous will
    # always try to coerce the value to an as_size.
    if isinstance(size, int):
        return size
    mo = re.match('(\d+)([a-zA-Z]*)', size)
    if mo is None:
        raise ValueError(size)
    size_in_bytes = mo.group(1)
    return {
        '': straight_up_bytes,
        'G': GiB,
        'M': MiB,
        }[mo.group(2)](int(size_in_bytes))


def transform(caught_excs, new_exc):
    """Transform any caught exceptions into a new exception.

    This is a decorator which runs the decorated function, catching all
    specified exceptions.  If one of those exceptions occurs, it is
    transformed (i.e. re-raised) into a new exception.  The original exception
    is retained via exception chaining.

    :param caught_excs: The exception or exceptions to catch.
    :type caught_excs: A single exception, or a tuple of exceptions.
    :param new_exc: The new exception to re-raise.
    :type new_exc: An exception.
    """
    def outer(func):
        def inner(*args, **kws):
            try:
                return func(*args, **kws)
            except caught_excs as exception:
                raise new_exc from exception
        return inner
    return outer


def run(command, *, check=True, **args):
    runnable_command = (
        command.split() if isinstance(command, str) and 'shell' not in args
        else command)
<<<<<<< HEAD
    stdout = args.pop("stdout", PIPE)
    stderr = args.pop("stderr", PIPE)
=======
    stdout = args.pop('stdout', PIPE)
    stderr = args.pop('stderr', PIPE)
>>>>>>> db4a53a3
    proc = subprocess_run(
        runnable_command,
        stdout=stdout, stderr=stderr,
        universal_newlines=True,
        **args)
    if check and proc.returncode != 0:
        sys.stderr.write('COMMAND FAILED: {}'.format(command))
        if proc.stdout is not None:
            sys.stderr.write(proc.stdout)
        if proc.stderr is not None:
            sys.stderr.write(proc.stderr)
        proc.check_returncode()
    return proc


<<<<<<< HEAD
def snap(model_assertion, root_dir, channel=None, extra_snaps=None):   # pragma: notravis
    snap_cmd = os.environ.get("UBUNTU_IMAGE_SNAP_CMD", "snap")
    raw_cmd = '{} prepare-image {} {} {} {}'
    cmd = raw_cmd.format(
        snap_cmd,
        '' if channel is None else '--channel={}'.format(channel),
        '' if extra_snaps is None else " ".join(["--extra-snaps={}".format(e)
                                                 for e in extra_snaps]),
        model_assertion,
        root_dir)
    # Note that we do no longer hardcode the environment here.
    # Set UBUNTU_IMAGE_SKIP_COPY_UNVERIFIED_MODEL=1 in the tests
    run(cmd, stdout=None, stderr=None)
=======
def snap(model_assertion, root_dir,
         channel=None, extra_snaps=None):                   # pragma: notravis
    snap_cmd = os.environ.get('UBUNTU_IMAGE_SNAP_CMD', 'snap')
    raw_cmd = '{} prepare-image {} {} {} {}'
    cmd = raw_cmd.format(
        snap_cmd,
        ('' if channel is None else '--channel={}'.format(channel)),
        ('' if extra_snaps is None
         else SPACE.join('--extra-snaps={}'.format(extra)
                         for extra in extra_snaps)),
        model_assertion,
        root_dir)
    run(cmd, stdout=None, stderr=None, env=dict(PATH=os.environ['PATH']))
>>>>>>> db4a53a3
<|MERGE_RESOLUTION|>--- conflicted
+++ resolved
@@ -3,7 +3,6 @@
 import os
 import re
 import sys
-import os
 
 from subprocess import PIPE, run as subprocess_run
 
@@ -99,13 +98,8 @@
     runnable_command = (
         command.split() if isinstance(command, str) and 'shell' not in args
         else command)
-<<<<<<< HEAD
-    stdout = args.pop("stdout", PIPE)
-    stderr = args.pop("stderr", PIPE)
-=======
     stdout = args.pop('stdout', PIPE)
     stderr = args.pop('stderr', PIPE)
->>>>>>> db4a53a3
     proc = subprocess_run(
         runnable_command,
         stdout=stdout, stderr=stderr,
@@ -121,21 +115,6 @@
     return proc
 
 
-<<<<<<< HEAD
-def snap(model_assertion, root_dir, channel=None, extra_snaps=None):   # pragma: notravis
-    snap_cmd = os.environ.get("UBUNTU_IMAGE_SNAP_CMD", "snap")
-    raw_cmd = '{} prepare-image {} {} {} {}'
-    cmd = raw_cmd.format(
-        snap_cmd,
-        '' if channel is None else '--channel={}'.format(channel),
-        '' if extra_snaps is None else " ".join(["--extra-snaps={}".format(e)
-                                                 for e in extra_snaps]),
-        model_assertion,
-        root_dir)
-    # Note that we do no longer hardcode the environment here.
-    # Set UBUNTU_IMAGE_SKIP_COPY_UNVERIFIED_MODEL=1 in the tests
-    run(cmd, stdout=None, stderr=None)
-=======
 def snap(model_assertion, root_dir,
          channel=None, extra_snaps=None):                   # pragma: notravis
     snap_cmd = os.environ.get('UBUNTU_IMAGE_SNAP_CMD', 'snap')
@@ -148,5 +127,4 @@
                          for extra in extra_snaps)),
         model_assertion,
         root_dir)
-    run(cmd, stdout=None, stderr=None, env=dict(PATH=os.environ['PATH']))
->>>>>>> db4a53a3
+    run(cmd, stdout=None, stderr=None, env=dict(PATH=os.environ['PATH']))